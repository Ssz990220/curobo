#
# Copyright (c) 2023 NVIDIA CORPORATION & AFFILIATES. All rights reserved.
#
# NVIDIA CORPORATION, its affiliates and licensors retain all intellectual
# property and proprietary rights in and to this material, related
# documentation and any modifications thereto. Any use, reproduction,
# disclosure or distribution of this material and related documentation
# without an express license agreement from NVIDIA CORPORATION or
# its affiliates is strictly prohibited.
#
"""Warp-lang based world collision functions are implemented as torch autograd functions."""

# Third Party
import torch
import warp as wp

wp.set_module_options({"fast_math": False})

# CuRobo
from curobo.util.warp import warp_support_sdf_struct

<<<<<<< HEAD
@wp.kernel
def get_swept_closest_pt_batch_env(
    pt: wp.array(dtype=wp.vec4),
    distance: wp.array(dtype=wp.float32),  # this stores the output cost
    closest_pt: wp.array(dtype=wp.float32),  # this stores the gradient
    sparsity_idx: wp.array(dtype=wp.uint8),
    weight: wp.array(dtype=wp.float32),
    activation_distance: wp.array(dtype=wp.float32),  # eta threshold
    speed_dt: wp.array(dtype=wp.float32),
    mesh: wp.array(dtype=wp.uint64),
    mesh_pose: wp.array(dtype=wp.float32),
    mesh_enable: wp.array(dtype=wp.uint8),
    n_env_mesh: wp.array(dtype=wp.int32),
    max_dist: wp.array(dtype=wp.float32),
    write_grad: wp.uint8,
    batch_size: wp.int32,
    horizon: wp.int32,
    nspheres: wp.int32,
    max_nmesh: wp.int32,
    sweep_steps: wp.uint8,
    enable_speed_metric: wp.uint8,
    env_query_idx: wp.array(dtype=wp.int32),
    use_batch_env: wp.uint8,
):
    # we launch nspheres kernels
    # compute gradient here and return
    # distance is negative outside and positive inside
    tid = int(0)
    tid = wp.tid()

    b_idx = int(0)
    h_idx = int(0)
    sph_idx = int(0)
    # read horizon

    b_idx = tid / (horizon * nspheres)

    h_idx = (tid - (b_idx * (horizon * nspheres))) / nspheres
    sph_idx = tid - (b_idx * horizon * nspheres) - (h_idx * nspheres)
    if b_idx >= batch_size or h_idx >= horizon or sph_idx >= nspheres:
        return
    uint_zero = wp.uint8(0)
    uint_one = wp.uint8(1)
    env_idx = int(0)
    n_mesh = int(0)
    # $wp.printf("%d, %d, %d, %d \n", tid, b_idx, h_idx, sph_idx)
    # read sphere
    sphere_0_distance = float(0.0)
    sphere_2_distance = float(0.0)

    sphere_0 = wp.vec3(0.0)
    sphere_2 = wp.vec3(0.0)
    sphere_int = wp.vec3(0.0)
    sphere_temp = wp.vec3(0.0)
    grad_vec = wp.vec3(0.0)
    eta = float(0.0)
    dt = float(0.0)
    k0 = float(0.0)
    face_index = int(0)
    face_u = float(0.0)
    face_v = float(0.0)
    sign = float(0.0)
    dist = float(0.0)
    dist_metric = float(0.0)
    euclidean_distance = float(0.0)
    cl_pt = wp.vec3(0.0)
    local_pt = wp.vec3(0.0)

    # read sphere_1
    in_sphere = pt[b_idx * horizon * nspheres + (h_idx * nspheres) + sph_idx]
    in_rad = in_sphere[3]
    if in_rad < 0.0:    # if radius is negative, the sphere as deactivated, return 0
        distance[tid] = 0.0
        if write_grad == 1 and sparsity_idx[tid] == uint_one:
            sparsity_idx[tid] = uint_zero
            closest_pt[tid * 4] = 0.0
            closest_pt[tid * 4 + 1] = 0.0
            closest_pt[tid * 4 + 2] = 0.0

        return
    dt = speed_dt[0]
    eta = activation_distance[0]
    in_rad += eta
    max_dist_buffer = float(0.0)
    max_dist_buffer = max_dist[0]
    if (in_rad) > max_dist_buffer:
        max_dist_buffer += in_rad

    in_pt = wp.vec3(in_sphere[0], in_sphere[1], in_sphere[2])
    # read in sphere 0:
    if h_idx > 0:   # read last sphere if sphere_1 is not the first one in the traj.
        in_sphere = pt[b_idx * horizon * nspheres + ((h_idx - 1) * nspheres) + sph_idx]
        sphere_0 += wp.vec3(in_sphere[0], in_sphere[1], in_sphere[2])
        sphere_0_distance = wp.length(sphere_0 - in_pt) / 2.0
    # read in sphere 2:
    if h_idx < horizon - 1:     # read next sphere if sphere_1 is not the last one in the traj
        in_sphere = pt[b_idx * horizon * nspheres + ((h_idx + 1) * nspheres) + sph_idx]
        sphere_2 += wp.vec3(in_sphere[0], in_sphere[1], in_sphere[2])
        sphere_2_distance = wp.length(sphere_2 - in_pt) / 2.0

    # init variables
    closest_distance = float(0.0)
    closest_point = wp.vec3(0.0)
    i = int(0)
    dis_length = float(0.0)
    jump_distance = float(0.0)
    mid_distance = float(0.0)
    if use_batch_env:
        env_idx = env_query_idx[b_idx]
    i = max_nmesh * env_idx
    n_mesh = i + n_env_mesh[env_idx]
    obj_position = wp.vec3()

    while i < n_mesh:      # Loop through all meshes in current environment
        if mesh_enable[i] == uint_one:              # mesh enabled?
            # transform point to mesh frame:
            # mesh_pt = T_inverse @ w_pt
            # transform in format: [x, y, z, qw, qx, qy, qz]
            obj_position[0] = mesh_pose[i * 8 + 0]
            obj_position[1] = mesh_pose[i * 8 + 1]
            obj_position[2] = mesh_pose[i * 8 + 2]
            obj_quat = wp.quaternion(
                mesh_pose[i * 8 + 4],
                mesh_pose[i * 8 + 5],
                mesh_pose[i * 8 + 6],
                mesh_pose[i * 8 + 3],
            )

            obj_w_pose = wp.transform(obj_position, obj_quat)
            obj_w_pose_t = wp.transform_inverse(obj_w_pose)
            local_pt = wp.transform_point(obj_w_pose, in_pt)

            if wp.mesh_query_point(
                mesh[i], local_pt, max_dist_buffer, sign, face_index, face_u, face_v
            ):
                cl_pt = wp.mesh_eval_position(mesh[i], face_index, face_u, face_v)  # compute the closest point on the mesh
                delta = cl_pt - local_pt            
                dis_length = wp.length(delta)
                dist = (-1.0 * dis_length * sign) + in_rad                          # compute the distance from the surface of the sphere to the mesh
                if dist > 0:                                                        # if in collision
                    if dist == in_rad:
                        cl_pt = sign * (delta) / (dist)
                    else:
                        cl_pt = sign * (delta) / dis_length
                    euclidean_distance = dist
                    if dist > eta:
                        dist_metric = dist - 0.5 * eta
                    elif dist <= eta:
                        dist_metric = (0.5 / eta) * (dist) * dist
                        cl_pt = (1.0 / eta) * dist * cl_pt
                    grad_vec = wp.transform_vector(obj_w_pose_t, cl_pt)

                    closest_distance += dist_metric
                    closest_point += grad_vec
                else:                                                               # if not in collision
                    dist = -1.0 * dist
                    euclidean_distance = dist
            else:
                dist = max_dist_buffer
                euclidean_distance = dist
            dist = max(euclidean_distance - in_rad, in_rad)

            mid_distance = euclidean_distance
            # transform sphere -1
            if h_idx > 0 and mid_distance < sphere_0_distance:
                jump_distance = mid_distance
                j = int(0)
                sphere_temp = wp.transform_point(obj_w_pose, sphere_0)
                while j < sweep_steps:
                    k0 = (
                        1.0 - 0.5 * jump_distance / sphere_0_distance
                    )  # dist could be greater than sphere_0_distance here?
                    sphere_int = k0 * local_pt + ((1.0 - k0) * sphere_temp)
                    if wp.mesh_query_point(
                        mesh[i], sphere_int, max_dist_buffer, sign, face_index, face_u, face_v
                    ):
                        cl_pt = wp.mesh_eval_position(mesh[i], face_index, face_u, face_v)
                        delta = cl_pt - sphere_int
                        dis_length = wp.length(delta)
                        dist = (-1.0 * dis_length * sign) + in_rad
                        if dist > 0:
                            if dist == in_rad:
                                cl_pt = sign * (delta) / (dist)
                            else:
                                cl_pt = sign * (delta) / dis_length
                            euclidean_distance = dist
                            if dist > eta:
                                dist_metric = dist - 0.5 * eta
                            elif dist <= eta:
                                dist_metric = (0.5 / eta) * (dist) * dist
                                cl_pt = (1.0 / eta) * dist * cl_pt

                            closest_distance += dist_metric
                            grad_vec = wp.transform_vector(obj_w_pose_t, cl_pt)

                            closest_point += grad_vec
                            dist = max(euclidean_distance - in_rad, in_rad)
                            jump_distance += euclidean_distance
                        else:
                            dist = max(-dist - in_rad, in_rad)
                            euclidean_distance = dist
                            jump_distance += euclidean_distance
                    else:
                        jump_distance += max_dist_buffer
                    j += 1
                    if jump_distance >= sphere_0_distance:
                        j = int(sweep_steps)
            # transform sphere -1
            if h_idx < horizon - 1 and mid_distance < sphere_2_distance:
                jump_distance = mid_distance
                j = int(0)
                sphere_temp = wp.transform_point(obj_w_pose, sphere_2)
                while j < sweep_steps:
                    k0 = (
                        1.0 - 0.5 * jump_distance / sphere_2_distance
                    )  # dist could be greater than sphere_0_distance here?
                    sphere_int = k0 * local_pt + (1.0 - k0) * sphere_temp

                    if wp.mesh_query_point(
                        mesh[i], sphere_int, max_dist_buffer, sign, face_index, face_u, face_v
                    ):
                        cl_pt = wp.mesh_eval_position(mesh[i], face_index, face_u, face_v)
                        delta = cl_pt - sphere_int
                        dis_length = wp.length(delta)
                        dist = (-1.0 * dis_length * sign) + in_rad
                        if dist > 0:
                            euclidean_distance = dist
                            if dist == in_rad:
                                cl_pt = sign * (delta) / (dist)
                            else:
                                cl_pt = sign * (delta) / dis_length
                            # cl_pt = sign * (delta) / dis_length
                            if dist > eta:
                                dist_metric = dist - 0.5 * eta
                            elif dist <= eta:
                                dist_metric = (0.5 / eta) * (dist) * dist
                                cl_pt = (1.0 / eta) * dist * cl_pt
                            closest_distance += dist_metric
                            grad_vec = wp.transform_vector(obj_w_pose_t, cl_pt)

                            closest_point += grad_vec
                            dist = max(euclidean_distance - in_rad, in_rad)
                            jump_distance += dist

                        else:
                            dist = max(-dist - in_rad, in_rad)
                            jump_distance += dist
                    else:
                        jump_distance += max_dist_buffer

                    j += 1
                    if jump_distance >= sphere_2_distance:
                        j = int(sweep_steps)
        i += 1

    # return
    if closest_distance <= 0.0:
        if sparsity_idx[tid] == uint_zero:
            return
        sparsity_idx[tid] = uint_zero
        distance[tid] = 0.0
        if write_grad == 1:
            closest_pt[tid * 4 + 0] = 0.0
            closest_pt[tid * 4 + 1] = 0.0
            closest_pt[tid * 4 + 2] = 0.0

        return
    if enable_speed_metric == 1 and (h_idx > 0 and h_idx < horizon - 1):
        # calculate sphere velocity and acceleration:
        norm_vel_vec = wp.vec3(0.0)
        sph_acc_vec = wp.vec3(0.0)
        sph_vel = wp.float(0.0)

        # use central difference
        norm_vel_vec = (0.5 / dt) * (sphere_2 - sphere_0)
        sph_vel = wp.length(norm_vel_vec)
        if sph_vel > 1e-3:
            sph_acc_vec = (1.0 / (dt * dt)) * (sphere_0 + sphere_2 - 2.0 * in_pt)

            norm_vel_vec = norm_vel_vec * (1.0 / sph_vel)

            curvature_vec = sph_acc_vec / (sph_vel * sph_vel)

            orth_proj = wp.mat33(0.0)
            for i in range(3):
                for j in range(3):
                    orth_proj[i, j] = -1.0 * norm_vel_vec[i] * norm_vel_vec[j]

            orth_proj[0, 0] = orth_proj[0, 0] + 1.0
            orth_proj[1, 1] = orth_proj[1, 1] + 1.0
            orth_proj[2, 2] = orth_proj[2, 2] + 1.0

            orth_curv = wp.vec3(
                0.0, 0.0, 0.0
            )  # closest_distance * (orth_proj @ curvature_vec) #wp.matmul(orth_proj, curvature_vec)
            orth_pt = wp.vec3(0.0, 0.0, 0.0)  # orth_proj @ closest_point
            for i in range(3):
                orth_pt[i] = (
                    orth_proj[i, 0] * closest_point[0]
                    + orth_proj[i, 1] * closest_point[1]
                    + orth_proj[i, 2] * closest_point[2]
                )

                orth_curv[i] = closest_distance * (
                    orth_proj[i, 0] * curvature_vec[0]
                    + orth_proj[i, 1] * curvature_vec[1]
                    + orth_proj[i, 2] * curvature_vec[2]
                )

            closest_point = sph_vel * (orth_pt - orth_curv)

            closest_distance = sph_vel * closest_distance

    distance[tid] = weight[0] * closest_distance
    sparsity_idx[tid] = uint_one
    if write_grad == 1:
        # compute gradient:
        closest_distance = weight[0]
        closest_pt[tid * 4 + 0] = closest_distance * closest_point[0]
        closest_pt[tid * 4 + 1] = closest_distance * closest_point[1]
        closest_pt[tid * 4 + 2] = closest_distance * closest_point[2]


@wp.kernel
def get_closest_pt_batch_env(
    pt: wp.array(dtype=wp.vec4),
    distance: wp.array(dtype=wp.float32),  # this stores the output cost
    closest_pt: wp.array(dtype=wp.float32),  # this stores the gradient
    sparsity_idx: wp.array(dtype=wp.uint8),
    weight: wp.array(dtype=wp.float32),
    activation_distance: wp.array(dtype=wp.float32),  # eta threshold
    mesh: wp.array(dtype=wp.uint64),
    mesh_pose: wp.array(dtype=wp.float32),
    mesh_enable: wp.array(dtype=wp.uint8),
    n_env_mesh: wp.array(dtype=wp.int32),
    max_dist: wp.array(dtype=wp.float32),
    write_grad: wp.uint8,
    batch_size: wp.int32,
    horizon: wp.int32,
    nspheres: wp.int32,
    max_nmesh: wp.int32,
    env_query_idx: wp.array(dtype=wp.int32),
    use_batch_env: wp.uint8,
    compute_esdf: wp.uint8,
):
    # we launch nspheres kernels
    # compute gradient here and return
    # distance is negative outside and positive inside
    tid = wp.tid()
    n_mesh = int(0)
    b_idx = int(0)
    h_idx = int(0)
    sph_idx = int(0)

    env_idx = int(0)

    b_idx = tid / (horizon * nspheres)

    h_idx = (tid - (b_idx * (horizon * nspheres))) / nspheres
    sph_idx = tid - (b_idx * horizon * nspheres) - (h_idx * nspheres)
    if b_idx >= batch_size or h_idx >= horizon or sph_idx >= nspheres:
        return

    face_index = int(0)
    face_u = float(0.0)
    face_v = float(0.0)
    sign = float(0.0)
    dist = float(0.0)
    grad_vec = wp.vec3(0.0)
    eta = float(0.0)
    dist_metric = float(0.0)
    max_dist_buffer = float(0.0)
    uint_zero = wp.uint8(0)
    uint_one = wp.uint8(1)
    cl_pt = wp.vec3(0.0)
    local_pt = wp.vec3(0.0)
    in_sphere = pt[tid]
    in_pt = wp.vec3(in_sphere[0], in_sphere[1], in_sphere[2])
    in_rad = in_sphere[3]
    if in_rad < 0.0:
        distance[tid] = 0.0
        if write_grad == 1 and sparsity_idx[tid] == uint_one:
            sparsity_idx[tid] = uint_zero
            closest_pt[tid * 4] = 0.0
            closest_pt[tid * 4 + 1] = 0.0
            closest_pt[tid * 4 + 2] = 0.0

        return
    eta = activation_distance[0]
    if compute_esdf != 1:
        in_rad += eta
    max_dist_buffer = max_dist[0]
    if (in_rad) > max_dist_buffer:
        max_dist_buffer += in_rad

    # TODO: read vec4 and use first 3 for sphere position and last one for radius
    # in_pt = pt[tid]
    closest_distance = float(0.0)
    closest_point = wp.vec3(0.0)
    dis_length = float(0.0)

    # read env index:
    if use_batch_env:
        env_idx = env_query_idx[b_idx]

    # read number of boxes in current environment:

    # get start index
    i = int(0)
    i = max_nmesh * env_idx
    n_mesh = i + n_env_mesh[env_idx]
    obj_position = wp.vec3()
    max_dist_value = -1.0 * max_dist_buffer
    if compute_esdf == 1:
        closest_distance = max_dist_value
    while i < n_mesh:
        if mesh_enable[i] == uint_one:
            # transform point to mesh frame:
            # mesh_pt = T_inverse @ w_pt
            obj_position[0] = mesh_pose[i * 8 + 0]
            obj_position[1] = mesh_pose[i * 8 + 1]
            obj_position[2] = mesh_pose[i * 8 + 2]
            obj_quat = wp.quaternion(
                mesh_pose[i * 8 + 4],
                mesh_pose[i * 8 + 5],
                mesh_pose[i * 8 + 6],
                mesh_pose[i * 8 + 3],
            )

            obj_w_pose = wp.transform(obj_position, obj_quat)

            local_pt = wp.transform_point(obj_w_pose, in_pt)

            if wp.mesh_query_point(
                mesh[i], local_pt, max_dist_buffer, sign, face_index, face_u, face_v
            ):
                cl_pt = wp.mesh_eval_position(mesh[i], face_index, face_u, face_v)
                delta = cl_pt - local_pt
                dis_length = wp.length(delta)
                dist = -1.0 * dis_length * sign

                if compute_esdf == 1:
                    if dist > max_dist_value:
                        max_dist_value = dist
                        closest_distance = dist
                        if write_grad == 1:
                            cl_pt = sign * (delta) / dis_length
                            grad_vec = wp.transform_vector(wp.transform_inverse(obj_w_pose), cl_pt)
                            closest_point = grad_vec

                else:
                    dist = dist + in_rad

                    if dist > 0:
                        if dist == in_rad:
                            cl_pt = sign * (delta) / (dist)
                        else:
                            cl_pt = sign * (delta) / dis_length
                        if dist > eta:
                            dist_metric = dist - 0.5 * eta
                        elif dist <= eta:
                            dist_metric = (0.5 / eta) * (dist) * dist
                            cl_pt = (1.0 / eta) * dist * cl_pt
                        grad_vec = wp.transform_vector(wp.transform_inverse(obj_w_pose), cl_pt)

                        closest_distance += dist_metric
                        closest_point += grad_vec
        i += 1

    if closest_distance == 0 and compute_esdf != 1:
        if sparsity_idx[tid] == uint_zero:
            return
        sparsity_idx[tid] = uint_zero
        distance[tid] = 0.0
        if write_grad == 1:
            closest_pt[tid * 4 + 0] = 0.0
            closest_pt[tid * 4 + 1] = 0.0
            closest_pt[tid * 4 + 2] = 0.0
    else:
        distance[tid] = weight[0] * closest_distance
        sparsity_idx[tid] = uint_one
        if write_grad == 1:
            # compute gradient:
            closest_distance = weight[0]
            closest_pt[tid * 4 + 0] = closest_distance * closest_point[0]
            closest_pt[tid * 4 + 1] = closest_distance * closest_point[1]
            closest_pt[tid * 4 + 2] = closest_distance * closest_point[2]
=======
# Check version of warp and import the supported SDF function.
if warp_support_sdf_struct():
    # Local Folder
    from .warp_sdf_fns import get_closest_pt_batch_env, get_swept_closest_pt_batch_env
else:
    # Local Folder
    from .warp_sdf_fns_deprecated import get_closest_pt_batch_env, get_swept_closest_pt_batch_env
>>>>>>> 2fbffc35


class SdfMeshWarpPy(torch.autograd.Function):
    """Pytorch autograd function for computing signed distance between spheres and meshes."""

    @staticmethod
    def forward(
        ctx,
        query_spheres,
        out_cost,
        out_grad,
        sparsity_idx,
        weight,
        activation_distance,
        mesh_idx,
        mesh_pose_inverse,
        mesh_enable,
        n_env_mesh,
        max_dist,
        env_query_idx=None,
        return_loss=False,
        compute_esdf=False,
    ):
        b, h, n, _ = query_spheres.shape
        use_batch_env = True
        if env_query_idx is None:
            use_batch_env = False
            env_query_idx = n_env_mesh
        requires_grad = query_spheres.requires_grad
        wp.launch(
            kernel=get_closest_pt_batch_env,
            dim=b * h * n,
            inputs=[
                wp.from_torch(query_spheres.detach().view(-1, 4), dtype=wp.vec4),
                wp.from_torch(out_cost.view(-1)),
                wp.from_torch(out_grad.view(-1), dtype=wp.float32),
                wp.from_torch(sparsity_idx.view(-1), dtype=wp.uint8),
                wp.from_torch(weight),
                wp.from_torch(activation_distance),
                wp.from_torch(mesh_idx.view(-1), dtype=wp.uint64),
                wp.from_torch(mesh_pose_inverse.view(-1), dtype=wp.float32),
                wp.from_torch(mesh_enable.view(-1), dtype=wp.uint8),
                wp.from_torch(n_env_mesh.view(-1), dtype=wp.int32),
                wp.from_torch(max_dist, dtype=wp.float32),
                requires_grad,
                b,
                h,
                n,
                mesh_idx.shape[1],
                wp.from_torch(env_query_idx.view(-1), dtype=wp.int32),
                use_batch_env,
                compute_esdf,
            ],
            stream=wp.stream_from_torch(query_spheres.device),
        )
        ctx.return_loss = return_loss
        ctx.save_for_backward(out_grad)
        return out_cost

    @staticmethod
    def backward(ctx, grad_output):
        grad_sph = None
        if ctx.needs_input_grad[0]:
            (r,) = ctx.saved_tensors
            grad_sph = r
            if ctx.return_loss:
                grad_sph = r * grad_output.unsqueeze(-1)
        return (
            grad_sph,
            None,
            None,
            None,
            None,
            None,
            None,
            None,
            None,
            None,
            None,
            None,
            None,
            None,
        )


class SweptSdfMeshWarpPy(torch.autograd.Function):
    """Compute signed distance between trajectory of spheres and meshes."""

    @staticmethod
    def forward(
        ctx,
        query_spheres,
        out_cost,
        out_grad,
        sparsity_idx,
        weight,
        activation_distance,
        speed_dt,
        mesh_idx,
        mesh_pose_inverse,
        mesh_enable,
        n_env_mesh,
        max_dist,
        sweep_steps=1,
        enable_speed_metric=False,
        env_query_idx=None,
        return_loss=False,
    ):
        b, h, n, _ = query_spheres.shape
        use_batch_env = True
        if env_query_idx is None:
            use_batch_env = False
            env_query_idx = n_env_mesh
        requires_grad = query_spheres.requires_grad

        wp.launch(
            kernel=get_swept_closest_pt_batch_env,
            dim=b * h * n,
            inputs=[
                wp.from_torch(query_spheres.detach().view(-1, 4), dtype=wp.vec4),
                wp.from_torch(out_cost.view(-1)),
                wp.from_torch(out_grad.view(-1), dtype=wp.float32),
                wp.from_torch(sparsity_idx.view(-1), dtype=wp.uint8),
                wp.from_torch(weight),
                wp.from_torch(activation_distance),
                wp.from_torch(speed_dt),
                wp.from_torch(mesh_idx.view(-1), dtype=wp.uint64),
                wp.from_torch(mesh_pose_inverse.view(-1), dtype=wp.float32),
                wp.from_torch(mesh_enable.view(-1), dtype=wp.uint8),
                wp.from_torch(n_env_mesh.view(-1), dtype=wp.int32),
                wp.from_torch(max_dist, dtype=wp.float32),
                requires_grad,
                b,
                h,
                n,
                mesh_idx.shape[1],
                sweep_steps,
                enable_speed_metric,
                wp.from_torch(env_query_idx.view(-1), dtype=wp.int32),
                use_batch_env,
            ],
            stream=wp.stream_from_torch(query_spheres.device),
        )
        ctx.return_loss = return_loss
        ctx.save_for_backward(out_grad)
        return out_cost

    @staticmethod
    def backward(ctx, grad_output):
        grad_sph = None
        if ctx.needs_input_grad[0]:
            (r,) = ctx.saved_tensors
            grad_sph = r
            if ctx.return_loss:
                grad_sph = grad_sph * grad_output.unsqueeze(-1)
        return (
            grad_sph,
            None,
            None,
            None,
            None,
            None,
            None,
            None,
            None,
            None,
            None,
            None,
            None,
            None,
            None,
            None,
        )<|MERGE_RESOLUTION|>--- conflicted
+++ resolved
@@ -19,495 +19,6 @@
 # CuRobo
 from curobo.util.warp import warp_support_sdf_struct
 
-<<<<<<< HEAD
-@wp.kernel
-def get_swept_closest_pt_batch_env(
-    pt: wp.array(dtype=wp.vec4),
-    distance: wp.array(dtype=wp.float32),  # this stores the output cost
-    closest_pt: wp.array(dtype=wp.float32),  # this stores the gradient
-    sparsity_idx: wp.array(dtype=wp.uint8),
-    weight: wp.array(dtype=wp.float32),
-    activation_distance: wp.array(dtype=wp.float32),  # eta threshold
-    speed_dt: wp.array(dtype=wp.float32),
-    mesh: wp.array(dtype=wp.uint64),
-    mesh_pose: wp.array(dtype=wp.float32),
-    mesh_enable: wp.array(dtype=wp.uint8),
-    n_env_mesh: wp.array(dtype=wp.int32),
-    max_dist: wp.array(dtype=wp.float32),
-    write_grad: wp.uint8,
-    batch_size: wp.int32,
-    horizon: wp.int32,
-    nspheres: wp.int32,
-    max_nmesh: wp.int32,
-    sweep_steps: wp.uint8,
-    enable_speed_metric: wp.uint8,
-    env_query_idx: wp.array(dtype=wp.int32),
-    use_batch_env: wp.uint8,
-):
-    # we launch nspheres kernels
-    # compute gradient here and return
-    # distance is negative outside and positive inside
-    tid = int(0)
-    tid = wp.tid()
-
-    b_idx = int(0)
-    h_idx = int(0)
-    sph_idx = int(0)
-    # read horizon
-
-    b_idx = tid / (horizon * nspheres)
-
-    h_idx = (tid - (b_idx * (horizon * nspheres))) / nspheres
-    sph_idx = tid - (b_idx * horizon * nspheres) - (h_idx * nspheres)
-    if b_idx >= batch_size or h_idx >= horizon or sph_idx >= nspheres:
-        return
-    uint_zero = wp.uint8(0)
-    uint_one = wp.uint8(1)
-    env_idx = int(0)
-    n_mesh = int(0)
-    # $wp.printf("%d, %d, %d, %d \n", tid, b_idx, h_idx, sph_idx)
-    # read sphere
-    sphere_0_distance = float(0.0)
-    sphere_2_distance = float(0.0)
-
-    sphere_0 = wp.vec3(0.0)
-    sphere_2 = wp.vec3(0.0)
-    sphere_int = wp.vec3(0.0)
-    sphere_temp = wp.vec3(0.0)
-    grad_vec = wp.vec3(0.0)
-    eta = float(0.0)
-    dt = float(0.0)
-    k0 = float(0.0)
-    face_index = int(0)
-    face_u = float(0.0)
-    face_v = float(0.0)
-    sign = float(0.0)
-    dist = float(0.0)
-    dist_metric = float(0.0)
-    euclidean_distance = float(0.0)
-    cl_pt = wp.vec3(0.0)
-    local_pt = wp.vec3(0.0)
-
-    # read sphere_1
-    in_sphere = pt[b_idx * horizon * nspheres + (h_idx * nspheres) + sph_idx]
-    in_rad = in_sphere[3]
-    if in_rad < 0.0:    # if radius is negative, the sphere as deactivated, return 0
-        distance[tid] = 0.0
-        if write_grad == 1 and sparsity_idx[tid] == uint_one:
-            sparsity_idx[tid] = uint_zero
-            closest_pt[tid * 4] = 0.0
-            closest_pt[tid * 4 + 1] = 0.0
-            closest_pt[tid * 4 + 2] = 0.0
-
-        return
-    dt = speed_dt[0]
-    eta = activation_distance[0]
-    in_rad += eta
-    max_dist_buffer = float(0.0)
-    max_dist_buffer = max_dist[0]
-    if (in_rad) > max_dist_buffer:
-        max_dist_buffer += in_rad
-
-    in_pt = wp.vec3(in_sphere[0], in_sphere[1], in_sphere[2])
-    # read in sphere 0:
-    if h_idx > 0:   # read last sphere if sphere_1 is not the first one in the traj.
-        in_sphere = pt[b_idx * horizon * nspheres + ((h_idx - 1) * nspheres) + sph_idx]
-        sphere_0 += wp.vec3(in_sphere[0], in_sphere[1], in_sphere[2])
-        sphere_0_distance = wp.length(sphere_0 - in_pt) / 2.0
-    # read in sphere 2:
-    if h_idx < horizon - 1:     # read next sphere if sphere_1 is not the last one in the traj
-        in_sphere = pt[b_idx * horizon * nspheres + ((h_idx + 1) * nspheres) + sph_idx]
-        sphere_2 += wp.vec3(in_sphere[0], in_sphere[1], in_sphere[2])
-        sphere_2_distance = wp.length(sphere_2 - in_pt) / 2.0
-
-    # init variables
-    closest_distance = float(0.0)
-    closest_point = wp.vec3(0.0)
-    i = int(0)
-    dis_length = float(0.0)
-    jump_distance = float(0.0)
-    mid_distance = float(0.0)
-    if use_batch_env:
-        env_idx = env_query_idx[b_idx]
-    i = max_nmesh * env_idx
-    n_mesh = i + n_env_mesh[env_idx]
-    obj_position = wp.vec3()
-
-    while i < n_mesh:      # Loop through all meshes in current environment
-        if mesh_enable[i] == uint_one:              # mesh enabled?
-            # transform point to mesh frame:
-            # mesh_pt = T_inverse @ w_pt
-            # transform in format: [x, y, z, qw, qx, qy, qz]
-            obj_position[0] = mesh_pose[i * 8 + 0]
-            obj_position[1] = mesh_pose[i * 8 + 1]
-            obj_position[2] = mesh_pose[i * 8 + 2]
-            obj_quat = wp.quaternion(
-                mesh_pose[i * 8 + 4],
-                mesh_pose[i * 8 + 5],
-                mesh_pose[i * 8 + 6],
-                mesh_pose[i * 8 + 3],
-            )
-
-            obj_w_pose = wp.transform(obj_position, obj_quat)
-            obj_w_pose_t = wp.transform_inverse(obj_w_pose)
-            local_pt = wp.transform_point(obj_w_pose, in_pt)
-
-            if wp.mesh_query_point(
-                mesh[i], local_pt, max_dist_buffer, sign, face_index, face_u, face_v
-            ):
-                cl_pt = wp.mesh_eval_position(mesh[i], face_index, face_u, face_v)  # compute the closest point on the mesh
-                delta = cl_pt - local_pt            
-                dis_length = wp.length(delta)
-                dist = (-1.0 * dis_length * sign) + in_rad                          # compute the distance from the surface of the sphere to the mesh
-                if dist > 0:                                                        # if in collision
-                    if dist == in_rad:
-                        cl_pt = sign * (delta) / (dist)
-                    else:
-                        cl_pt = sign * (delta) / dis_length
-                    euclidean_distance = dist
-                    if dist > eta:
-                        dist_metric = dist - 0.5 * eta
-                    elif dist <= eta:
-                        dist_metric = (0.5 / eta) * (dist) * dist
-                        cl_pt = (1.0 / eta) * dist * cl_pt
-                    grad_vec = wp.transform_vector(obj_w_pose_t, cl_pt)
-
-                    closest_distance += dist_metric
-                    closest_point += grad_vec
-                else:                                                               # if not in collision
-                    dist = -1.0 * dist
-                    euclidean_distance = dist
-            else:
-                dist = max_dist_buffer
-                euclidean_distance = dist
-            dist = max(euclidean_distance - in_rad, in_rad)
-
-            mid_distance = euclidean_distance
-            # transform sphere -1
-            if h_idx > 0 and mid_distance < sphere_0_distance:
-                jump_distance = mid_distance
-                j = int(0)
-                sphere_temp = wp.transform_point(obj_w_pose, sphere_0)
-                while j < sweep_steps:
-                    k0 = (
-                        1.0 - 0.5 * jump_distance / sphere_0_distance
-                    )  # dist could be greater than sphere_0_distance here?
-                    sphere_int = k0 * local_pt + ((1.0 - k0) * sphere_temp)
-                    if wp.mesh_query_point(
-                        mesh[i], sphere_int, max_dist_buffer, sign, face_index, face_u, face_v
-                    ):
-                        cl_pt = wp.mesh_eval_position(mesh[i], face_index, face_u, face_v)
-                        delta = cl_pt - sphere_int
-                        dis_length = wp.length(delta)
-                        dist = (-1.0 * dis_length * sign) + in_rad
-                        if dist > 0:
-                            if dist == in_rad:
-                                cl_pt = sign * (delta) / (dist)
-                            else:
-                                cl_pt = sign * (delta) / dis_length
-                            euclidean_distance = dist
-                            if dist > eta:
-                                dist_metric = dist - 0.5 * eta
-                            elif dist <= eta:
-                                dist_metric = (0.5 / eta) * (dist) * dist
-                                cl_pt = (1.0 / eta) * dist * cl_pt
-
-                            closest_distance += dist_metric
-                            grad_vec = wp.transform_vector(obj_w_pose_t, cl_pt)
-
-                            closest_point += grad_vec
-                            dist = max(euclidean_distance - in_rad, in_rad)
-                            jump_distance += euclidean_distance
-                        else:
-                            dist = max(-dist - in_rad, in_rad)
-                            euclidean_distance = dist
-                            jump_distance += euclidean_distance
-                    else:
-                        jump_distance += max_dist_buffer
-                    j += 1
-                    if jump_distance >= sphere_0_distance:
-                        j = int(sweep_steps)
-            # transform sphere -1
-            if h_idx < horizon - 1 and mid_distance < sphere_2_distance:
-                jump_distance = mid_distance
-                j = int(0)
-                sphere_temp = wp.transform_point(obj_w_pose, sphere_2)
-                while j < sweep_steps:
-                    k0 = (
-                        1.0 - 0.5 * jump_distance / sphere_2_distance
-                    )  # dist could be greater than sphere_0_distance here?
-                    sphere_int = k0 * local_pt + (1.0 - k0) * sphere_temp
-
-                    if wp.mesh_query_point(
-                        mesh[i], sphere_int, max_dist_buffer, sign, face_index, face_u, face_v
-                    ):
-                        cl_pt = wp.mesh_eval_position(mesh[i], face_index, face_u, face_v)
-                        delta = cl_pt - sphere_int
-                        dis_length = wp.length(delta)
-                        dist = (-1.0 * dis_length * sign) + in_rad
-                        if dist > 0:
-                            euclidean_distance = dist
-                            if dist == in_rad:
-                                cl_pt = sign * (delta) / (dist)
-                            else:
-                                cl_pt = sign * (delta) / dis_length
-                            # cl_pt = sign * (delta) / dis_length
-                            if dist > eta:
-                                dist_metric = dist - 0.5 * eta
-                            elif dist <= eta:
-                                dist_metric = (0.5 / eta) * (dist) * dist
-                                cl_pt = (1.0 / eta) * dist * cl_pt
-                            closest_distance += dist_metric
-                            grad_vec = wp.transform_vector(obj_w_pose_t, cl_pt)
-
-                            closest_point += grad_vec
-                            dist = max(euclidean_distance - in_rad, in_rad)
-                            jump_distance += dist
-
-                        else:
-                            dist = max(-dist - in_rad, in_rad)
-                            jump_distance += dist
-                    else:
-                        jump_distance += max_dist_buffer
-
-                    j += 1
-                    if jump_distance >= sphere_2_distance:
-                        j = int(sweep_steps)
-        i += 1
-
-    # return
-    if closest_distance <= 0.0:
-        if sparsity_idx[tid] == uint_zero:
-            return
-        sparsity_idx[tid] = uint_zero
-        distance[tid] = 0.0
-        if write_grad == 1:
-            closest_pt[tid * 4 + 0] = 0.0
-            closest_pt[tid * 4 + 1] = 0.0
-            closest_pt[tid * 4 + 2] = 0.0
-
-        return
-    if enable_speed_metric == 1 and (h_idx > 0 and h_idx < horizon - 1):
-        # calculate sphere velocity and acceleration:
-        norm_vel_vec = wp.vec3(0.0)
-        sph_acc_vec = wp.vec3(0.0)
-        sph_vel = wp.float(0.0)
-
-        # use central difference
-        norm_vel_vec = (0.5 / dt) * (sphere_2 - sphere_0)
-        sph_vel = wp.length(norm_vel_vec)
-        if sph_vel > 1e-3:
-            sph_acc_vec = (1.0 / (dt * dt)) * (sphere_0 + sphere_2 - 2.0 * in_pt)
-
-            norm_vel_vec = norm_vel_vec * (1.0 / sph_vel)
-
-            curvature_vec = sph_acc_vec / (sph_vel * sph_vel)
-
-            orth_proj = wp.mat33(0.0)
-            for i in range(3):
-                for j in range(3):
-                    orth_proj[i, j] = -1.0 * norm_vel_vec[i] * norm_vel_vec[j]
-
-            orth_proj[0, 0] = orth_proj[0, 0] + 1.0
-            orth_proj[1, 1] = orth_proj[1, 1] + 1.0
-            orth_proj[2, 2] = orth_proj[2, 2] + 1.0
-
-            orth_curv = wp.vec3(
-                0.0, 0.0, 0.0
-            )  # closest_distance * (orth_proj @ curvature_vec) #wp.matmul(orth_proj, curvature_vec)
-            orth_pt = wp.vec3(0.0, 0.0, 0.0)  # orth_proj @ closest_point
-            for i in range(3):
-                orth_pt[i] = (
-                    orth_proj[i, 0] * closest_point[0]
-                    + orth_proj[i, 1] * closest_point[1]
-                    + orth_proj[i, 2] * closest_point[2]
-                )
-
-                orth_curv[i] = closest_distance * (
-                    orth_proj[i, 0] * curvature_vec[0]
-                    + orth_proj[i, 1] * curvature_vec[1]
-                    + orth_proj[i, 2] * curvature_vec[2]
-                )
-
-            closest_point = sph_vel * (orth_pt - orth_curv)
-
-            closest_distance = sph_vel * closest_distance
-
-    distance[tid] = weight[0] * closest_distance
-    sparsity_idx[tid] = uint_one
-    if write_grad == 1:
-        # compute gradient:
-        closest_distance = weight[0]
-        closest_pt[tid * 4 + 0] = closest_distance * closest_point[0]
-        closest_pt[tid * 4 + 1] = closest_distance * closest_point[1]
-        closest_pt[tid * 4 + 2] = closest_distance * closest_point[2]
-
-
-@wp.kernel
-def get_closest_pt_batch_env(
-    pt: wp.array(dtype=wp.vec4),
-    distance: wp.array(dtype=wp.float32),  # this stores the output cost
-    closest_pt: wp.array(dtype=wp.float32),  # this stores the gradient
-    sparsity_idx: wp.array(dtype=wp.uint8),
-    weight: wp.array(dtype=wp.float32),
-    activation_distance: wp.array(dtype=wp.float32),  # eta threshold
-    mesh: wp.array(dtype=wp.uint64),
-    mesh_pose: wp.array(dtype=wp.float32),
-    mesh_enable: wp.array(dtype=wp.uint8),
-    n_env_mesh: wp.array(dtype=wp.int32),
-    max_dist: wp.array(dtype=wp.float32),
-    write_grad: wp.uint8,
-    batch_size: wp.int32,
-    horizon: wp.int32,
-    nspheres: wp.int32,
-    max_nmesh: wp.int32,
-    env_query_idx: wp.array(dtype=wp.int32),
-    use_batch_env: wp.uint8,
-    compute_esdf: wp.uint8,
-):
-    # we launch nspheres kernels
-    # compute gradient here and return
-    # distance is negative outside and positive inside
-    tid = wp.tid()
-    n_mesh = int(0)
-    b_idx = int(0)
-    h_idx = int(0)
-    sph_idx = int(0)
-
-    env_idx = int(0)
-
-    b_idx = tid / (horizon * nspheres)
-
-    h_idx = (tid - (b_idx * (horizon * nspheres))) / nspheres
-    sph_idx = tid - (b_idx * horizon * nspheres) - (h_idx * nspheres)
-    if b_idx >= batch_size or h_idx >= horizon or sph_idx >= nspheres:
-        return
-
-    face_index = int(0)
-    face_u = float(0.0)
-    face_v = float(0.0)
-    sign = float(0.0)
-    dist = float(0.0)
-    grad_vec = wp.vec3(0.0)
-    eta = float(0.0)
-    dist_metric = float(0.0)
-    max_dist_buffer = float(0.0)
-    uint_zero = wp.uint8(0)
-    uint_one = wp.uint8(1)
-    cl_pt = wp.vec3(0.0)
-    local_pt = wp.vec3(0.0)
-    in_sphere = pt[tid]
-    in_pt = wp.vec3(in_sphere[0], in_sphere[1], in_sphere[2])
-    in_rad = in_sphere[3]
-    if in_rad < 0.0:
-        distance[tid] = 0.0
-        if write_grad == 1 and sparsity_idx[tid] == uint_one:
-            sparsity_idx[tid] = uint_zero
-            closest_pt[tid * 4] = 0.0
-            closest_pt[tid * 4 + 1] = 0.0
-            closest_pt[tid * 4 + 2] = 0.0
-
-        return
-    eta = activation_distance[0]
-    if compute_esdf != 1:
-        in_rad += eta
-    max_dist_buffer = max_dist[0]
-    if (in_rad) > max_dist_buffer:
-        max_dist_buffer += in_rad
-
-    # TODO: read vec4 and use first 3 for sphere position and last one for radius
-    # in_pt = pt[tid]
-    closest_distance = float(0.0)
-    closest_point = wp.vec3(0.0)
-    dis_length = float(0.0)
-
-    # read env index:
-    if use_batch_env:
-        env_idx = env_query_idx[b_idx]
-
-    # read number of boxes in current environment:
-
-    # get start index
-    i = int(0)
-    i = max_nmesh * env_idx
-    n_mesh = i + n_env_mesh[env_idx]
-    obj_position = wp.vec3()
-    max_dist_value = -1.0 * max_dist_buffer
-    if compute_esdf == 1:
-        closest_distance = max_dist_value
-    while i < n_mesh:
-        if mesh_enable[i] == uint_one:
-            # transform point to mesh frame:
-            # mesh_pt = T_inverse @ w_pt
-            obj_position[0] = mesh_pose[i * 8 + 0]
-            obj_position[1] = mesh_pose[i * 8 + 1]
-            obj_position[2] = mesh_pose[i * 8 + 2]
-            obj_quat = wp.quaternion(
-                mesh_pose[i * 8 + 4],
-                mesh_pose[i * 8 + 5],
-                mesh_pose[i * 8 + 6],
-                mesh_pose[i * 8 + 3],
-            )
-
-            obj_w_pose = wp.transform(obj_position, obj_quat)
-
-            local_pt = wp.transform_point(obj_w_pose, in_pt)
-
-            if wp.mesh_query_point(
-                mesh[i], local_pt, max_dist_buffer, sign, face_index, face_u, face_v
-            ):
-                cl_pt = wp.mesh_eval_position(mesh[i], face_index, face_u, face_v)
-                delta = cl_pt - local_pt
-                dis_length = wp.length(delta)
-                dist = -1.0 * dis_length * sign
-
-                if compute_esdf == 1:
-                    if dist > max_dist_value:
-                        max_dist_value = dist
-                        closest_distance = dist
-                        if write_grad == 1:
-                            cl_pt = sign * (delta) / dis_length
-                            grad_vec = wp.transform_vector(wp.transform_inverse(obj_w_pose), cl_pt)
-                            closest_point = grad_vec
-
-                else:
-                    dist = dist + in_rad
-
-                    if dist > 0:
-                        if dist == in_rad:
-                            cl_pt = sign * (delta) / (dist)
-                        else:
-                            cl_pt = sign * (delta) / dis_length
-                        if dist > eta:
-                            dist_metric = dist - 0.5 * eta
-                        elif dist <= eta:
-                            dist_metric = (0.5 / eta) * (dist) * dist
-                            cl_pt = (1.0 / eta) * dist * cl_pt
-                        grad_vec = wp.transform_vector(wp.transform_inverse(obj_w_pose), cl_pt)
-
-                        closest_distance += dist_metric
-                        closest_point += grad_vec
-        i += 1
-
-    if closest_distance == 0 and compute_esdf != 1:
-        if sparsity_idx[tid] == uint_zero:
-            return
-        sparsity_idx[tid] = uint_zero
-        distance[tid] = 0.0
-        if write_grad == 1:
-            closest_pt[tid * 4 + 0] = 0.0
-            closest_pt[tid * 4 + 1] = 0.0
-            closest_pt[tid * 4 + 2] = 0.0
-    else:
-        distance[tid] = weight[0] * closest_distance
-        sparsity_idx[tid] = uint_one
-        if write_grad == 1:
-            # compute gradient:
-            closest_distance = weight[0]
-            closest_pt[tid * 4 + 0] = closest_distance * closest_point[0]
-            closest_pt[tid * 4 + 1] = closest_distance * closest_point[1]
-            closest_pt[tid * 4 + 2] = closest_distance * closest_point[2]
-=======
 # Check version of warp and import the supported SDF function.
 if warp_support_sdf_struct():
     # Local Folder
@@ -515,7 +26,6 @@
 else:
     # Local Folder
     from .warp_sdf_fns_deprecated import get_closest_pt_batch_env, get_swept_closest_pt_batch_env
->>>>>>> 2fbffc35
 
 
 class SdfMeshWarpPy(torch.autograd.Function):

##
## Copyright (c) 2023 NVIDIA CORPORATION & AFFILIATES. All rights reserved.
##
## NVIDIA CORPORATION, its affiliates and licensors retain all intellectual
## property and proprietary rights in and to this material, related
## documentation and any modifications thereto. Any use, reproduction,
## disclosure or distribution of this material and related documentation
## without an express license agreement from NVIDIA CORPORATION or
## its affiliates is strictly prohibited.
##


world_collision_checker_cfg:
<<<<<<< HEAD
  cache: null 
  checker_type: "MESH"
=======
  cache: null
  checker_type: "PRIMITIVE"
>>>>>>> 2fbffc35
  max_distance: 0.1


cost:
  pose_cfg:
    vec_weight: [1.0, 1.0, 1.0, 1.0, 1.0, 1.0]
    weight: [0.0, 0.0]
    vec_convergence: [0.0, 0.00] # orientation, position
    terminal: False
  link_pose_cfg:
    vec_weight: [1.0, 1.0, 1.0, 1.0, 1.0, 1.0]
    weight: [0.0, 0.0]
    vec_convergence: [0.0, 0.00] # orientation, position
    terminal: False


  bound_cfg:
    weight: 000.0
    activation_distance: [0.0,0.0,0.0,0.0]

constraint:
  primitive_collision_cfg:
    weight: 2000.0
    use_sweep: False
    classify: True
  self_collision_cfg:
    weight: 1000.0
    classify: True
  bound_cfg:
    weight: [5000.0, 5000.0, 5000.0,5000.0]

    activation_distance: [0.0,0.0,0.0,0.0] # for position, velocity, acceleration and jerk


convergence:
  pose_cfg:
    vec_weight: [1.0, 1.0, 1.0, 1.0, 1.0, 1.0]
    weight: [0.1,10.0] #[0.1, 100.0]
    vec_convergence: [0.0, 0.0] # orientation, position
    terminal: False
  link_pose_cfg:
    vec_weight: [1.0, 1.0, 1.0, 1.0, 1.0, 1.0]
    weight: [0.1, 10.0]
    vec_convergence: [0.0, 0.0] # orientation, position
    terminal: False
  cspace_cfg:
    weight: 1.0
    terminal: True
    run_weight: 0.0
    use_l2_kernel: True
  null_space_cfg:
    weight: 0.001
    terminal: True
    run_weight: 1.0
    use_l2_kernel: True
<|MERGE_RESOLUTION|>--- conflicted
+++ resolved
@@ -11,13 +11,8 @@
 
 
 world_collision_checker_cfg:
-<<<<<<< HEAD
   cache: null 
   checker_type: "MESH"
-=======
-  cache: null
-  checker_type: "PRIMITIVE"
->>>>>>> 2fbffc35
   max_distance: 0.1
 
 
